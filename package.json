--- conflicted
+++ resolved
@@ -107,12 +107,8 @@
     "tmp": "^0.2.1",
     "ts-node": "10.7.0",
     "tslint": "^6.1.3",
-<<<<<<< HEAD
+    "tsx": "^3.12.1",
     "typescript": ">=4.2.4 <5.0.0"
-=======
-    "tsx": "^3.12.1",
-    "typescript": ">=3.3.1 <5.0.0"
->>>>>>> f330e065
   },
   "resolutions": {
     "typescript": "~4.9.3",
