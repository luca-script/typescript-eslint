// Jest Snapshot v1, https://goo.gl/fbAQLP

exports[`AST Fixtures legacy-fixtures basics function-with-object-type-without-annotation TSESTree - AST 1`] = `
Program {
  type: "Program",
  body: [
    FunctionDeclaration {
      type: "FunctionDeclaration",
      async: false,
      body: BlockStatement {
        type: "BlockStatement",
        body: [],

        range: [122, 124],
        loc: {
          start: { column: 49, line: 3 },
          end: { column: 51, line: 3 },
        },
      },
      declare: false,
      expression: false,
      generator: false,
      id: Identifier {
        type: "Identifier",
        decorators: Array [],
        name: "foo",
        optional: false,

        range: [82, 85],
        loc: {
          start: { column: 9, line: 3 },
          end: { column: 12, line: 3 },
        },
      },
      params: [
        ObjectPattern {
          type: "ObjectPattern",
<<<<<<< HEAD
          decorators: Array [],
          optional: false,
          properties: Array [
=======
          properties: [
>>>>>>> cea05c8c
            Property {
              type: "Property",
              computed: false,
              key: Identifier {
                type: "Identifier",
                decorators: Array [],
                name: "bar",
                optional: false,

                range: [88, 91],
                loc: {
                  start: { column: 15, line: 3 },
                  end: { column: 18, line: 3 },
                },
              },
              kind: "init",
              method: false,
              optional: false,
              shorthand: true,
              value: Identifier {
                type: "Identifier",
                decorators: Array [],
                name: "bar",
                optional: false,

                range: [88, 91],
                loc: {
                  start: { column: 15, line: 3 },
                  end: { column: 18, line: 3 },
                },
              },

              range: [88, 91],
              loc: {
                start: { column: 15, line: 3 },
                end: { column: 18, line: 3 },
              },
            },
            Property {
              type: "Property",
              computed: false,
              key: Identifier {
                type: "Identifier",
                decorators: Array [],
                name: "baz",
                optional: false,

                range: [93, 96],
                loc: {
                  start: { column: 20, line: 3 },
                  end: { column: 23, line: 3 },
                },
              },
              kind: "init",
              method: false,
              optional: false,
              shorthand: true,
              value: Identifier {
                type: "Identifier",
                decorators: Array [],
                name: "baz",
                optional: false,

                range: [93, 96],
                loc: {
                  start: { column: 20, line: 3 },
                  end: { column: 23, line: 3 },
                },
              },

              range: [93, 96],
              loc: {
                start: { column: 20, line: 3 },
                end: { column: 23, line: 3 },
              },
            },
          ],
          typeAnnotation: TSTypeAnnotation {
            type: "TSTypeAnnotation",
            typeAnnotation: TSTypeLiteral {
              type: "TSTypeLiteral",
              members: [
                TSPropertySignature {
                  type: "TSPropertySignature",
                  computed: false,
                  key: Identifier {
                    type: "Identifier",
                    decorators: Array [],
                    name: "bar",
                    optional: false,

                    range: [102, 105],
                    loc: {
                      start: { column: 29, line: 3 },
                      end: { column: 32, line: 3 },
                    },
                  },
                  optional: false,
                  readonly: false,
                  static: false,
                  typeAnnotation: TSTypeAnnotation {
                    type: "TSTypeAnnotation",
                    typeAnnotation: TSStringKeyword {
                      type: "TSStringKeyword",

                      range: [107, 113],
                      loc: {
                        start: { column: 34, line: 3 },
                        end: { column: 40, line: 3 },
                      },
                    },

                    range: [105, 113],
                    loc: {
                      start: { column: 32, line: 3 },
                      end: { column: 40, line: 3 },
                    },
                  },

                  range: [102, 114],
                  loc: {
                    start: { column: 29, line: 3 },
                    end: { column: 41, line: 3 },
                  },
                },
                TSPropertySignature {
                  type: "TSPropertySignature",
                  computed: false,
                  key: Identifier {
                    type: "Identifier",
                    decorators: Array [],
                    name: "baz",
                    optional: false,

                    range: [115, 118],
                    loc: {
                      start: { column: 42, line: 3 },
                      end: { column: 45, line: 3 },
                    },
                  },
                  optional: false,
                  readonly: false,
                  static: false,

                  range: [115, 118],
                  loc: {
                    start: { column: 42, line: 3 },
                    end: { column: 45, line: 3 },
                  },
                },
              ],

              range: [100, 120],
              loc: {
                start: { column: 27, line: 3 },
                end: { column: 47, line: 3 },
              },
            },

            range: [98, 120],
            loc: {
              start: { column: 25, line: 3 },
              end: { column: 47, line: 3 },
            },
          },

          range: [86, 120],
          loc: {
            start: { column: 13, line: 3 },
            end: { column: 47, line: 3 },
          },
        },
      ],

      range: [73, 124],
      loc: {
        start: { column: 0, line: 3 },
        end: { column: 51, line: 3 },
      },
    },
  ],
  sourceType: "script",

  range: [73, 125],
  loc: {
    start: { column: 0, line: 3 },
    end: { column: 0, line: 4 },
  },
}
`;<|MERGE_RESOLUTION|>--- conflicted
+++ resolved
@@ -22,7 +22,7 @@
       generator: false,
       id: Identifier {
         type: "Identifier",
-        decorators: Array [],
+        decorators: [],
         name: "foo",
         optional: false,
 
@@ -35,19 +35,15 @@
       params: [
         ObjectPattern {
           type: "ObjectPattern",
-<<<<<<< HEAD
-          decorators: Array [],
+          decorators: [],
           optional: false,
-          properties: Array [
-=======
           properties: [
->>>>>>> cea05c8c
             Property {
               type: "Property",
               computed: false,
               key: Identifier {
                 type: "Identifier",
-                decorators: Array [],
+                decorators: [],
                 name: "bar",
                 optional: false,
 
@@ -63,7 +59,7 @@
               shorthand: true,
               value: Identifier {
                 type: "Identifier",
-                decorators: Array [],
+                decorators: [],
                 name: "bar",
                 optional: false,
 
@@ -85,7 +81,7 @@
               computed: false,
               key: Identifier {
                 type: "Identifier",
-                decorators: Array [],
+                decorators: [],
                 name: "baz",
                 optional: false,
 
@@ -101,7 +97,7 @@
               shorthand: true,
               value: Identifier {
                 type: "Identifier",
-                decorators: Array [],
+                decorators: [],
                 name: "baz",
                 optional: false,
 
@@ -129,7 +125,7 @@
                   computed: false,
                   key: Identifier {
                     type: "Identifier",
-                    decorators: Array [],
+                    decorators: [],
                     name: "bar",
                     optional: false,
 
@@ -172,7 +168,7 @@
                   computed: false,
                   key: Identifier {
                     type: "Identifier",
-                    decorators: Array [],
+                    decorators: [],
                     name: "baz",
                     optional: false,
 
