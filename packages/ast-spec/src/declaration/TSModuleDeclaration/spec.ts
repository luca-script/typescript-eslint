import type { AST_NODE_TYPES } from '../../ast-node-types';
import type { BaseNode } from '../../base/BaseNode';
import type { Identifier } from '../../expression/Identifier/spec';
import type { StringLiteral } from '../../expression/literal/StringLiteral/spec';
import type { TSModuleBlock } from '../../special/TSModuleBlock/spec';
<<<<<<< HEAD
import type { Literal } from '../../unions/Literal';
=======
import type { Modifier } from '../../unions/Modifier';
>>>>>>> bbfed02c

export type TSModuleDeclarationKind = 'global' | 'module' | 'namespace';

/*
TODO(#4966) - we currently emit this due to bad parser handling of nested modules
namespace Foo.Bar {}
^^^^^^^^^^^^^^^^^^^^ TSModuleDeclaration
              ^^^^^^ TSModuleDeclaration
                  ^^ TSModuleBlock

This should instead emit a TSQualifiedName for the `id` and not emit an inner TSModuleDeclaration
*/
type ModuleBody_TODOFixThis = TSModuleBlock | TSModuleDeclaration;

interface TSModuleDeclarationBase extends BaseNode {
  type: AST_NODE_TYPES.TSModuleDeclaration;
  /**
   * The name of the module
   * ```
   * namespace A {}
   * namespace A.B.C {}
   * module 'a' {}
   * ```
   */
  id: Identifier | StringLiteral;
  /**
   * The body of the module.
   * This can only be `undefined` for the code `declare module 'mod';`
   * This will be a `TSModuleDeclaration` if the name is "nested" (`Foo.Bar`).
   */
  body?: ModuleBody_TODOFixThis;
  /**
   * Whether this is a global declaration
   * ```
   * declare global {}
   * ```
   */
  // TODO - remove this in the next major (we have `.kind` now)
  global?: boolean;
  /**
   * Whether the module is `declare`d
   * ```
   * declare namespace F {}
   * ```
   */
  // TODO(#5020) - make this `false` if it is not `declare`d
  declare?: boolean;
<<<<<<< HEAD
}
=======
  // TODO(#4759) - breaking change remove this
  modifiers?: Modifier[];

  /**
   * The keyword used to define this module declaration
   * ```
   * namespace Foo {}
   * ^^^^^^^^^
   *
   * module 'foo' {}
   * ^^^^^^
   *
   * declare global {}
   *         ^^^^^^
   * ```
   */
  kind: TSModuleDeclarationKind;
}

export interface TSModuleDeclarationNamespace extends TSModuleDeclarationBase {
  kind: 'namespace';
  // namespaces cannot have literal IDs
  id: Identifier;
  // namespaces must always have a body
  body: ModuleBody_TODOFixThis;

  // TODO - remove this in the next major (we have `.kind` now)
  global?: undefined;
}

export interface TSModuleDeclarationGlobal extends TSModuleDeclarationBase {
  kind: 'global';
  // cannot have a nested namespace for global module augmentation
  // cannot have `declare global;`
  body: TSModuleBlock;
  // this will always be an Identifier with name `global`
  id: Identifier;

  // note - it's not syntactically required to have `declare`, but it semantically required

  // TODO - remove this in the next major (we have `.kind` now)
  global: true;
}

interface TSModuleDeclarationModuleBase extends TSModuleDeclarationBase {
  kind: 'module';

  // TODO - remove this in the next major (we have `.kind` now)
  global?: undefined;
}

export type TSModuleDeclarationModule =
  | TSModuleDeclarationModuleWithIdentifierId
  | TSModuleDeclarationModuleWithStringId;
export type TSModuleDeclarationModuleWithStringId =
  | TSModuleDeclarationModuleWithStringIdDeclared
  | TSModuleDeclarationModuleWithStringIdNotDeclared;
export interface TSModuleDeclarationModuleWithStringIdNotDeclared
  extends TSModuleDeclarationModuleBase {
  kind: 'module';
  id: StringLiteral;
  declare: false;
  // cannot have nested namespaces with a string ID, must have a body
  body: TSModuleBlock;
}
export interface TSModuleDeclarationModuleWithStringIdDeclared
  extends TSModuleDeclarationModuleBase {
  kind: 'module';
  id: StringLiteral;
  declare: true;
  // cannot have nested namespaces with a string ID, might not have a body
  body?: TSModuleBlock;
}
export interface TSModuleDeclarationModuleWithIdentifierId
  extends TSModuleDeclarationModuleBase {
  kind: 'module';
  id: Identifier;
  // modules with an Identifier must always have a body
  body: ModuleBody_TODOFixThis;
}

export type TSModuleDeclaration =
  | TSModuleDeclarationGlobal
  | TSModuleDeclarationModule
  | TSModuleDeclarationNamespace;
>>>>>>> bbfed02c
<|MERGE_RESOLUTION|>--- conflicted
+++ resolved
@@ -3,11 +3,6 @@
 import type { Identifier } from '../../expression/Identifier/spec';
 import type { StringLiteral } from '../../expression/literal/StringLiteral/spec';
 import type { TSModuleBlock } from '../../special/TSModuleBlock/spec';
-<<<<<<< HEAD
-import type { Literal } from '../../unions/Literal';
-=======
-import type { Modifier } from '../../unions/Modifier';
->>>>>>> bbfed02c
 
 export type TSModuleDeclarationKind = 'global' | 'module' | 'namespace';
 
@@ -55,11 +50,6 @@
    */
   // TODO(#5020) - make this `false` if it is not `declare`d
   declare?: boolean;
-<<<<<<< HEAD
-}
-=======
-  // TODO(#4759) - breaking change remove this
-  modifiers?: Modifier[];
 
   /**
    * The keyword used to define this module declaration
@@ -142,5 +132,4 @@
 export type TSModuleDeclaration =
   | TSModuleDeclarationGlobal
   | TSModuleDeclarationModule
-  | TSModuleDeclarationNamespace;
->>>>>>> bbfed02c
+  | TSModuleDeclarationNamespace;