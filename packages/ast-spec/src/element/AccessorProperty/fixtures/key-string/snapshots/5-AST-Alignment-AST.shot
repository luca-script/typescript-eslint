--- conflicted
+++ resolved
@@ -24,13 +24,8 @@
 -             definite: false,
               key: Literal {
                 type: 'Literal',
-<<<<<<< HEAD
-                raw: '\\\\'quoted-prop\\\\'',
+                raw: '\\'quoted-prop\\'',
                 value: 'quoted-prop',
-=======
-                raw: '\\'prop\\'',
-                value: 'prop',
->>>>>>> cea05c8c
 
                 range: [23, 36],
                 loc: {
