{
  "name": "@typescript-eslint/eslint-plugin-internal",
  "version": "5.61.0",
  "private": true,
  "main": "dist/index.js",
  "scripts": {
    "build": "tsc -b tsconfig.build.json",
    "clean": "tsc -b tsconfig.build.json --clean",
    "postclean": "rimraf dist && rimraf coverage",
    "format": "prettier --write \"./**/*.{ts,mts,cts,tsx,js,mjs,cjs,jsx,json,md,css}\" --ignore-path ../../.prettierignore",
    "lint": "nx lint",
    "test": "jest --coverage",
    "typecheck": "tsc -p tsconfig.json --noEmit"
  },
  "dependencies": {
    "@types/prettier": "*",
<<<<<<< HEAD
    "@typescript-eslint/rule-tester": "5.60.0",
    "@typescript-eslint/scope-manager": "5.60.0",
    "@typescript-eslint/type-utils": "5.60.0",
    "@typescript-eslint/utils": "5.60.0",
=======
    "@typescript-eslint/scope-manager": "5.61.0",
    "@typescript-eslint/type-utils": "5.61.0",
    "@typescript-eslint/utils": "5.61.0",
>>>>>>> 3e18a319
    "prettier": "*"
  }
}<|MERGE_RESOLUTION|>--- conflicted
+++ resolved
@@ -14,16 +14,10 @@
   },
   "dependencies": {
     "@types/prettier": "*",
-<<<<<<< HEAD
-    "@typescript-eslint/rule-tester": "5.60.0",
-    "@typescript-eslint/scope-manager": "5.60.0",
-    "@typescript-eslint/type-utils": "5.60.0",
-    "@typescript-eslint/utils": "5.60.0",
-=======
+    "@typescript-eslint/rule-tester": "5.61.0",
     "@typescript-eslint/scope-manager": "5.61.0",
     "@typescript-eslint/type-utils": "5.61.0",
     "@typescript-eslint/utils": "5.61.0",
->>>>>>> 3e18a319
     "prettier": "*"
   }
 }