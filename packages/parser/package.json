--- conflicted
+++ resolved
@@ -51,16 +51,10 @@
     "eslint": "^7.0.0 || ^8.0.0"
   },
   "dependencies": {
-<<<<<<< HEAD
-    "@typescript-eslint/scope-manager": "5.58.0",
-    "@typescript-eslint/types": "5.58.0",
-    "@typescript-eslint/typescript-estree": "5.58.0",
-    "@typescript-eslint/visitor-keys": "5.58.0",
-=======
     "@typescript-eslint/scope-manager": "5.59.0",
     "@typescript-eslint/types": "5.59.0",
     "@typescript-eslint/typescript-estree": "5.59.0",
->>>>>>> f1a0d78d
+    "@typescript-eslint/visitor-keys": "5.59.0",
     "debug": "^4.3.4"
   },
   "devDependencies": {
